--- conflicted
+++ resolved
@@ -25,13 +25,10 @@
 BiocManager::install(
     c(
 		'BSgenome.Hsapiens.NCBI.GRCh38',
-<<<<<<< HEAD
 		'rhdf5',
 		'BSgenome.Hsapiens.UCSC.hg38',
 		'rtracklayer',
-=======
 		'JASPAR2016',
->>>>>>> b34d3e1a
 		'RFLPtools',
 		'SummarizedExperiment',
 		'chromVAR',
