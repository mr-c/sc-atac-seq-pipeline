--- conflicted
+++ resolved
@@ -77,7 +77,6 @@
     scatterMethod: dotproduct
     run: steps/bulk_process.cwl
     in:
-<<<<<<< HEAD
       reference_genome_fasta: reference_genome_fasta
       alignment_index: alignment_index
       size_index: size_index
@@ -86,19 +85,8 @@
       input_fastq2: gather_sequence_bundles/fastq2_files
       blacklist_bed: blacklist_bed
       tmp_folder: tmp_folder
-      alignment_threads: alignment_threads
+      threads: threads
       if_sort: if_sort
-=======
-     input_reference_genome: input_reference_genome
-     reference_genome_index: reference_genome_index
-     genome_name: genome_name
-     input_fastq1: gather_sequence_bundles/fastq1_files
-     input_fastq2: gather_sequence_bundles/fastq2_files
-     blacklist_bed: blacklist_bed
-     tmp_folder: tmp_folder
-     threads: threads
-     if_sort: if_sort
->>>>>>> ddf16009
 
     out:
       [bam_file]
