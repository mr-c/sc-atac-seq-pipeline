#!/usr/bin/env cwl-runner

class: CommandLineTool
id: gather_sequence_bundles
label: gather sequence bundles
cwlVersion: v1.1

s:author:
  - class: s:Person
    s:identifier: https://orcid.org/0000-0001-5173-4627
    s:email: jshands@ucsc.edu
    s:name: Walter Shands

s:codeRepository: https://github.com/wshands/SnapTools/tree/feature/docker_cwl
s:dateCreated: "2020-03-20"
s:license: https://spdx.org/licenses/Apache-2.0

s:keywords: edam:topic_0091 , edam:topic_0622
s:programmingLanguage: Pearl

$namespaces:
  s: https://schema.org/
  edam: http://edamontology.org/
  dct: http://purl.org/dc/terms/
  foaf: http://xmlns.com/foaf/0.1/

$schemas:
  - https://schema.org/docs/schema_org_rdfa.html
  - http://edamontology.org/EDAM_1.18.owl


dct:creator:
  '@id':  https://orcid.org/0000-0001-5173-4627
  foaf:name: Walter Shands
  foaf:mbox: jshands@ucsc.edu

requirements:
  DockerRequirement:
    dockerPull: "hubmap/sc-atac-seq"
  ResourceRequirement:
    coresMin: 1
    ramMin: 1024
    outdirMin: 100000
  InlineJavascriptRequirement: {}

  InitialWorkDirRequirement:
    listing:
      - $(inputs.sequence_directory)

inputs:
  sequence_directory:
    type: Directory
    inputBinding:
      position: 1
      #prefix: --sequence-directory
    doc: The directory with sample fastq or fastq.gz files.

outputs:
  fastq1_files:
    type: File[]
    outputBinding:
      # This file is written by gather_sequence_files.py
      glob: "input.json"
      loadContents: true
      outputEval: |
                ${
                    var bundle_array_str = self[0].contents;
                    var bundle_array = JSON.parse(bundle_array_str);
                    var file_array = [];
                    for (var i =0; i < bundle_array.length; i++) {
                        // The dictionary key 'input_fastq1' must match the key used
                        // in the string template SEQUENCES_TEMPLATE in gather_sequence_files.py
                        var file = bundle_array[i].input_fastq1;
                        file_array.push(file);
                    }
                    return file_array;
                 }

  fastq2_files:
    type: File[]
    outputBinding:
      # This file is written by gather_sequence_files.py
      glob: "input.json"
      loadContents: true
      outputEval: |
                ${
                    var bundle_array_str = self[0].contents;
                    var bundle_array = JSON.parse(bundle_array_str);
                    var file_array = [];
                    for (var i =0; i < bundle_array.length; i++) {
                        // The dictionary key 'input_fastq2' must match the key used
                        // in the string template SEQUENCES_TEMPLATE in gather_sequence_files.py
                        var file = bundle_array[i].input_fastq2;
                        file_array.push(file);
                    }
                    return file_array;
                 }

  barcode_fastq_files:
    type: File[]
    outputBinding:
      # This file is written by gather_sequence_files.py
      glob: "input.json"
      loadContents: true
      outputEval: |
                ${
                    var bundle_array_str = self[0].contents;
                    var bundle_array = JSON.parse(bundle_array_str);
                    var file_array = [];
                    for (var i =0; i < bundle_array.length; i++) {i
                        // The dictionary key 'input_barcode_fastq' must match the key used
                        // in the string template SEQUENCES_TEMPLATE in gather_sequence_files.py
                        var file = bundle_array[i].input_barcode_fastq;
                        file_array.push(file);
                    }
                    return file_array;
                 }

<<<<<<< HEAD
baseCommand: [gather_sequence_files.py]
=======

baseCommand: [/opt/gather_sequence_files.py]
>>>>>>> c97197be
<|MERGE_RESOLUTION|>--- conflicted
+++ resolved
@@ -116,9 +116,4 @@
                     return file_array;
                  }
 
-<<<<<<< HEAD
-baseCommand: [gather_sequence_files.py]
-=======
-
-baseCommand: [/opt/gather_sequence_files.py]
->>>>>>> c97197be
+baseCommand: [/opt/gather_sequence_files.py]